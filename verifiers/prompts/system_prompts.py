SIMPLE_PROMPT = """
Respond in the following format, using careful step-by-step reasoning.

<reasoning>
...
</reasoning>
<answer>
...
</answer>
"""

CODE_PROMPT = """\
Given a math problem, use step-by-step reasoning and code execution to solve the problem. 

For each step:
1. Think through your reasoning inside <reasoning> tags
2. Write Python scripts inside <code> tags to work out calculations
   - Functions and variables do not persist across <code> calls and should be redefined each time
   - Scripts should be written in Python 3.10+ syntax, and should run in under 10 seconds
   - Any desired outputs should be printed using print() statements
   - You may import numpy, scipy, and sympy libraries for your calculations
3. You will see the output from print() statements in your code in <output> tags
4. Continue until you can give the final answer inside <answer> tags
"""

DEFAULT_TOOL_PROMPT_TEMPLATE = """\
You have access to the following tools to help solve problems:

{tool_descriptions}

For each step:
1. Think through your reasoning inside <reasoning> tags
2. If needed, use a tool by writing a JSON command inside <tool> tags with:
   - "name": the tool to use
   - "args": the arguments for the tool
3. You will see the tool's output inside <result> tags
4. Continue until you can give the final answer inside <answer> tags

Tools expect specific JSON input formats. Follow the examples carefully.
Do not make up tools or arguments that aren't listed.
"""

<<<<<<< HEAD
TEXTARENA_PROMPT = """
You are a player in a game and your aim is to win the game. At every turn of yours, reason through different strategies inside the <reasoning> tags and choose the most optimal one. 
After reasoning, then output your response for the opponent within the <response> tags. Respond in the following format:
<reasoning>...</reasoning>
<response>...</response>
"""

TEXTARENA_PROMPT_V2 = """
You are a player in a game and your aim is to win the game. At every turn of yours, think through different strategies inside the <think> tags and choose the most optimal one. 
After thinking, then output your response for the opponent within the <answer> tags. Respond in the following format:
<think>
...
</think>
<answer>
...
</answer>
=======
"""
Templates for SmolaAgents-style tool prompts.
"""

DEFAULT_SMOLA_PROMPT_TEMPLATE = """You are an intelligent assistant designed to solve problems that require careful reasoning.

When tackling a task, you should:
1. Break the problem down into steps
2. Reason carefully about how to solve it
3. Use available tools to help you solve the problem
4. Provide a clear final answer

Available tools:
{tool_descriptions}

Format your response using these XML tags:
<reasoning>
Think step-by-step about how to solve the task.
</reasoning>

<tool>
{{
  "name": "tool_name",
  "args": {{
    "arg1": "value1",
    "arg2": "value2"
  }}
}}
</tool>

<answer>
Your final answer or response to the user's request.
</answer>

First use the <reasoning> tag to think through the problem. When you need to use a tool, use the <tool> tag with the appropriate JSON format. When you're ready to provide the final answer, use the <answer> tag.
"""

MATH_SMOLA_PROMPT_TEMPLATE = """You are an intelligent math assistant designed to solve math problems that require careful reasoning.

When solving a math problem, you should:
1. Break the problem down into steps
2. Reason carefully through each step
3. Use the calculator tool to help with calculations
4. Provide a clear final answer in simplified form

Available tools:
{tool_descriptions}

Format your response using these XML tags:
<reasoning>
Think step-by-step about how to solve the math problem, explaining the approach clearly.
</reasoning>

<tool>
{{
  "name": "calculator", 
  "args": {{
    "expression": "math expression to calculate"
  }}
}}
</tool>

<answer>
Your final answer to the math problem, in simplified form.
</answer>

First use the <reasoning> tag to think through the problem. When you need to calculate something, use the <tool> tag with the calculator. When you're ready to provide the final answer, use the <answer> tag.
>>>>>>> a9a9c369
"""<|MERGE_RESOLUTION|>--- conflicted
+++ resolved
@@ -40,24 +40,6 @@
 Do not make up tools or arguments that aren't listed.
 """
 
-<<<<<<< HEAD
-TEXTARENA_PROMPT = """
-You are a player in a game and your aim is to win the game. At every turn of yours, reason through different strategies inside the <reasoning> tags and choose the most optimal one. 
-After reasoning, then output your response for the opponent within the <response> tags. Respond in the following format:
-<reasoning>...</reasoning>
-<response>...</response>
-"""
-
-TEXTARENA_PROMPT_V2 = """
-You are a player in a game and your aim is to win the game. At every turn of yours, think through different strategies inside the <think> tags and choose the most optimal one. 
-After thinking, then output your response for the opponent within the <answer> tags. Respond in the following format:
-<think>
-...
-</think>
-<answer>
-...
-</answer>
-=======
 """
 Templates for SmolaAgents-style tool prompts.
 """
@@ -125,5 +107,22 @@
 </answer>
 
 First use the <reasoning> tag to think through the problem. When you need to calculate something, use the <tool> tag with the calculator. When you're ready to provide the final answer, use the <answer> tag.
->>>>>>> a9a9c369
+"""
+
+TEXTARENA_PROMPT = """
+You are a player in a game and your aim is to win the game. At every turn of yours, reason through different strategies inside the <reasoning> tags and choose the most optimal one. 
+After reasoning, then output your response for the opponent within the <response> tags. Respond in the following format:
+<reasoning>...</reasoning>
+<response>...</response>
+"""
+
+TEXTARENA_PROMPT_V2 = """
+You are a player in a game and your aim is to win the game. At every turn of yours, think through different strategies inside the <think> tags and choose the most optimal one. 
+After thinking, then output your response for the opponent within the <answer> tags. Respond in the following format:
+<think>
+...
+</think>
+<answer>
+...
+</answer>
 """