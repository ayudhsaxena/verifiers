--- conflicted
+++ resolved
@@ -272,13 +272,8 @@
             score_rollouts=True,
             max_concurrent=request.max_concurrent,
         )
-<<<<<<< HEAD
-        
-        # only the rank-0 worker continues; others return an empty result
-=======
         self.is_generating = False
 
->>>>>>> 8fb97200
         # Extract all reward-related keys
         all_reward_dict = {
             "reward": env_results.reward,
@@ -383,6 +378,7 @@
                         client=eval_client,
                         model=self.model_name,
                         sampling_args=self.sampling_args,
+                        mode="eval",
                     )
                     result_container.append(results)
                 except Exception as e:
