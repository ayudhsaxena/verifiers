--- conflicted
+++ resolved
@@ -2,18 +2,11 @@
 from typing import List, Dict, Any, Union, Tuple, Optional, Callable
 from types import SimpleNamespace
 
-<<<<<<< HEAD
 class XMLParser:
     def __init__(self, 
                  fields: List[Union[str, Tuple[str, ...]]], 
                  xml_reward_weight: float = 0.2,
                  format_reward_weight: float = 0.2):
-=======
-from verifiers.parsers import Parser
-
-class XMLParser(Parser):
-    def __init__(self, fields: List[Union[str, Tuple[str, ...]]], answer_field: str = "answer"):
->>>>>>> a9a9c369
         """
         Initialize the parser with field definitions.
         
@@ -47,22 +40,14 @@
                 raise ValueError(f"Duplicate field name: {canonical}")
             seen.add(canonical)
             self._fields.append((canonical, alternatives))
-
-    def parse(self, text: str, strip: bool = True) -> Any:
-        """
-        Parse the given XML string and return an object with attributes corresponding
-        to all allowed tags in the schema.
-        
-        For each field defined:
-          - If it is a simple field (e.g. 'reasoning'), the output object will have
-            an attribute 'reasoning' set to the text content (or None if missing).
-          - If it is defined with alternatives (e.g. ("code", "answer")), the output
-            object will have attributes for *each* allowed tag name. For example,
-            if the schema is ['reasoning', ('code', 'answer')], then both
-            `result.code` and `result.answer` are always accessible. If a tag is not
-            found in the XML, its corresponding attribute is set to None.
-        """
-<<<<<<< HEAD
+    
+    def get_xml_reward_func(self) -> Callable:
+        """
+        Return a reward function that checks for proper XML tag usage.
+        
+        The returned function evaluates if messages in trajectories properly use 
+        the expected XML tags defined in this parser's fields configuration.
+        """
         def xml_reward_func(completions, **kwargs) -> List[float]:
             """Reward function that checks for proper XML tag usage in completions."""
             def count_xml(trajectory) -> float:
@@ -109,7 +94,21 @@
             
             # Apply the XML check to each completion trajectory
             return [count_xml(c) for c in completions]
-=======
+
+    def parse(self, text: str, strip: bool = True) -> Any:
+        """
+        Parse the given XML string and return an object with attributes corresponding
+        to all allowed tags in the schema.
+        
+        For each field defined:
+          - If it is a simple field (e.g. 'reasoning'), the output object will have
+            an attribute 'reasoning' set to the text content (or None if missing).
+          - If it is defined with alternatives (e.g. ("code", "answer")), the output
+            object will have attributes for *each* allowed tag name. For example,
+            if the schema is ['reasoning', ('code', 'answer')], then both
+            `result.code` and `result.answer` are always accessible. If a tag is not
+            found in the XML, its corresponding attribute is set to None.
+        """
         results: Dict[str, Optional[str]] = {}
         for canonical, alternatives in self._fields:
             # For each allowed alternative tag, search independently.
@@ -122,7 +121,6 @@
                 else:
                     results[alt] = None
         return SimpleNamespace(**results)
->>>>>>> a9a9c369
 
     def parse_answer(self, completion: List[Dict[str, str]] | str) -> str | None:
         """Extract the last answer from a completion."""
@@ -159,18 +157,12 @@
         """
         def format_reward_func(completion):
             """Reward function that checks if each step follows the expected format."""
-            model_messages = self.get_assistant_messages(completion)
-            if not model_messages:
-                return 0.0
-            
-            # Calculate format adherence for each message
-            format_scores = []
-            for msg in model_messages:
-                content = msg['content']
-                parsed = self.parse(content)
-                parsed_no_strip = self.parse(content, strip=False)
-                
-<<<<<<< HEAD
+            def check_format(trajectory):
+                # Get assistant messages
+                model_messages = [msg for msg in trajectory if msg['role'] == 'assistant']
+                if not model_messages:
+                    return 0.0
+                
                 # Calculate format adherence for each message
                 format_scores = []
                 for msg in model_messages:
@@ -240,7 +232,27 @@
                         if has_correct_spacing:
                             format_score += 0.2
                     
-=======
+                    
+                    if starts_with_any_field:
+                        format_score += 0.2
+                        
+                    if ends_with_any_field:
+                        format_score += 0.2
+                    
+                    format_scores.append(format_score)
+                
+                # Return average format adherence
+                if not format_scores:
+                    return 0.0
+                return self.format_reward_weight * (sum(format_scores) / len(format_scores))  # 0.2 weight as in both rubrics
+            
+            # Calculate format adherence for each message
+            format_scores = []
+            for msg in model_messages:
+                content = msg['content']
+                parsed = self.parse(content)
+                parsed_no_strip = self.parse(content, strip=False)
+                
                 # Check if the message has at least one valid field
                 has_any_field = False
                 fields_with_content = 0
@@ -270,7 +282,6 @@
                             # Tag exists but content wasn't properly parsed
                             total_fields += 1
                             field_set_present = True
->>>>>>> a9a9c369
                     
                     # If any alternative from this field set was present, count it
                     if field_set_present:
@@ -310,14 +321,7 @@
                 if ends_with_any_field:
                     format_score += 0.2
                 
-<<<<<<< HEAD
-                # Return average format adherence
-                if not format_scores:
-                    return 0.0
-                return self.format_reward_weight * (sum(format_scores) / len(format_scores))  # 0.2 weight as in both rubrics
-=======
                 format_scores.append(format_score)
->>>>>>> a9a9c369
             
             # Return average format adherence
             if not format_scores:
