from typing import Callable
RewardFunc = Callable[..., float]

import torch._dynamo
torch._dynamo.config.suppress_errors = True # type: ignore

from .parsers.parser import Parser
from .parsers.xml_parser import XMLParser

from .rubrics.rubric import Rubric
from .rubrics.judge_rubric import JudgeRubric
from .rubrics.rubric_group import RubricGroup

from .envs.environment import Environment
from .envs.multiturn_env import MultiTurnEnv
from .envs.singleturn_env import SingleTurnEnv

from .envs.codemath_env import CodeMathEnv
from .envs.doublecheck_env import DoubleCheckEnv
from .envs.reasoninggym_env import ReasoningGymEnv
from .envs.tool_env import ToolEnv
<<<<<<< HEAD
from .envs.textarena_env import TextArenaEnv
from .trainers.grpo_env_trainer import GRPOEnvTrainer
from .utils.data_utils import extract_boxed_answer, extract_hash_answer, preprocess_dataset
from .utils.model_utils import get_model, get_tokenizer, get_model_and_tokenizer
from .utils.config_utils import get_default_grpo_config
from .utils.logging_utils import setup_logging, print_prompt_completions_sample
=======
from .envs.smola_tool_env import SmolaToolEnv

from .inference.vllm_client import VLLMClient
>>>>>>> a9a9c369

from .utils.logging_utils import setup_logging, print_prompt_completions_sample
from .trainers.grpo_trainer import GRPOTrainer
from .trainers.grpo_config import GRPOConfig
from .utils.data_utils import extract_boxed_answer, extract_hash_answer, load_example_dataset
from .utils.model_utils import get_model, get_tokenizer, get_model_and_tokenizer
from .utils.config_utils import grpo_defaults, lora_defaults

__version__ = "0.1.0"

# Setup default logging configuration
setup_logging()

__all__ = [
    "Parser",
    "XMLParser",
    "Rubric",
    "JudgeRubric",
    "RubricGroup",
    "Environment",
    "MultiTurnEnv",
    "SingleTurnEnv",
    "CodeMathEnv",
    "DoubleCheckEnv",
    "ReasoningGymEnv",
    "ToolEnv",
<<<<<<< HEAD
    "TextArenaEnv",
    "GRPOEnvTrainer",
=======
    "SmolaToolEnv",
    "GRPOTrainer",
    "GRPOConfig",
    "VLLMClient",
>>>>>>> a9a9c369
    "get_model",
    "get_tokenizer",
    "get_model_and_tokenizer",
    "grpo_defaults",
    "lora_defaults",
    "extract_boxed_answer",
    "extract_hash_answer",
    "load_example_dataset",
    "setup_logging",
    "print_prompt_completions_sample",
]<|MERGE_RESOLUTION|>--- conflicted
+++ resolved
@@ -19,18 +19,10 @@
 from .envs.doublecheck_env import DoubleCheckEnv
 from .envs.reasoninggym_env import ReasoningGymEnv
 from .envs.tool_env import ToolEnv
-<<<<<<< HEAD
+from .envs.smola_tool_env import SmolaToolEnv
 from .envs.textarena_env import TextArenaEnv
-from .trainers.grpo_env_trainer import GRPOEnvTrainer
-from .utils.data_utils import extract_boxed_answer, extract_hash_answer, preprocess_dataset
-from .utils.model_utils import get_model, get_tokenizer, get_model_and_tokenizer
-from .utils.config_utils import get_default_grpo_config
-from .utils.logging_utils import setup_logging, print_prompt_completions_sample
-=======
-from .envs.smola_tool_env import SmolaToolEnv
 
 from .inference.vllm_client import VLLMClient
->>>>>>> a9a9c369
 
 from .utils.logging_utils import setup_logging, print_prompt_completions_sample
 from .trainers.grpo_trainer import GRPOTrainer
@@ -57,15 +49,11 @@
     "DoubleCheckEnv",
     "ReasoningGymEnv",
     "ToolEnv",
-<<<<<<< HEAD
     "TextArenaEnv",
-    "GRPOEnvTrainer",
-=======
     "SmolaToolEnv",
     "GRPOTrainer",
     "GRPOConfig",
     "VLLMClient",
->>>>>>> a9a9c369
     "get_model",
     "get_tokenizer",
     "get_model_and_tokenizer",
