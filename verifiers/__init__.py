__version__ = "0.1.2"

import logging
import sys
from typing import Optional

from .types import *  # noqa: F403

try:
    import torch._dynamo  # type: ignore

    torch._dynamo.config.suppress_errors = True  # type: ignore
except ImportError:
    pass

try:
    from .utils.logging_utils import (  # noqa: F401
        print_prompt_completions_sample,
        setup_logging,
    )

    _HAS_RICH = True
except ImportError:
    _HAS_RICH = False

from .envs.env_group import EnvGroup
from .envs.environment import Environment
from .envs.multiturn_env import MultiTurnEnv
from .envs.singleturn_env import SingleTurnEnv
from .envs.tool_env import ToolEnv
<<<<<<< HEAD
from .envs.smola_tool_env import SmolaToolEnv
from .envs.textarena_env import TextArenaEnv
from .envs.textarena_env_modified import ModifiedTextArenaEnv
from .envs.sotopia_env import SotopiaEnv
from .envs.sotopia_env_modified import ModifiedSotopiaEnv
=======
from .parsers.parser import Parser
from .parsers.think_parser import ThinkParser
from .parsers.xml_parser import XMLParser
from .rubrics.judge_rubric import JudgeRubric
from .rubrics.rubric import Rubric
from .rubrics.rubric_group import RubricGroup
from .rubrics.tool_rubric import ToolRubric
from .utils.data_utils import (
    extract_boxed_answer,
    extract_hash_answer,
    load_example_dataset,
)
from .utils.env_utils import load_environment

# Conditional import based on trl availability
try:
    import trl  # type: ignore # noqa: F401
>>>>>>> 8fb97200

    from .trainers import (  # noqa: F401
        GRPOConfig,
        GRPOTrainer,
        grpo_defaults,
        lora_defaults,
    )
    from .utils.model_utils import (  # noqa: F401
        get_model,
        get_model_and_tokenizer,
        get_tokenizer,
    )

    _HAS_TRL = True
except ImportError:
    _HAS_TRL = False


# Setup default logging configuration
def setup_logging(
    level: str = "INFO",
    log_format: Optional[str] = None,
    date_format: Optional[str] = None,
) -> None:
    """
    Setup basic logging configuration for the verifiers package.

    Args:
        level: The logging level to use. Defaults to "INFO".
        log_format: Custom log format string. If None, uses default format.
        date_format: Custom date format string. If None, uses default format.
    """
    if log_format is None:
        log_format = "%(asctime)s - %(name)s - %(levelname)s - %(message)s"
    if date_format is None:
        date_format = "%Y-%m-%d %H:%M:%S"

    # Create a StreamHandler that writes to stderr
    handler = logging.StreamHandler(sys.stderr)
    handler.setFormatter(logging.Formatter(fmt=log_format, datefmt=date_format))

    # Get the root logger for the verifiers package
    logger = logging.getLogger("verifiers")
    logger.setLevel(level.upper())
    logger.addHandler(handler)

    # Prevent the logger from propagating messages to the root logger
    logger.propagate = False


setup_logging()

__all__ = [
    "Parser",
    "ThinkParser",
    "XMLParser",
    "Rubric",
    "JudgeRubric",
    "RubricGroup",
    "ToolRubric",
    "Environment",
    "MultiTurnEnv",
    "SingleTurnEnv",
    "ToolEnv",
<<<<<<< HEAD
    "TextArenaEnv",
    "SmolaToolEnv",
    "SotopiaEnv",
    "ModifiedSotopiaEnv",
    "GRPOTrainer",
    "GRPOConfig",
    "VLLMClient",
    "get_model",
    "get_tokenizer",
    "get_model_and_tokenizer",
    "grpo_defaults",
    "lora_defaults",
=======
    "EnvGroup",
>>>>>>> 8fb97200
    "extract_boxed_answer",
    "extract_hash_answer",
    "load_example_dataset",
    "setup_logging",
    "load_environment",
]

# Add trainer exports only if trl is available
if _HAS_TRL:
    __all__.extend(
        [
            "get_model",
            "get_tokenizer",
            "get_model_and_tokenizer",
            "GRPOTrainer",
            "GRPOConfig",
            "grpo_defaults",
            "lora_defaults",
        ]
    )

if _HAS_RICH:
    __all__.extend(
        [
            "print_prompt_completions_sample",
        ]
    )<|MERGE_RESOLUTION|>--- conflicted
+++ resolved
@@ -28,16 +28,13 @@
 from .envs.multiturn_env import MultiTurnEnv
 from .envs.singleturn_env import SingleTurnEnv
 from .envs.tool_env import ToolEnv
-<<<<<<< HEAD
-from .envs.smola_tool_env import SmolaToolEnv
+from .parsers.parser import Parser
+from .parsers.xml_parser import XMLParser
+from .parsers.think_parser import ThinkParser
 from .envs.textarena_env import TextArenaEnv
 from .envs.textarena_env_modified import ModifiedTextArenaEnv
 from .envs.sotopia_env import SotopiaEnv
 from .envs.sotopia_env_modified import ModifiedSotopiaEnv
-=======
-from .parsers.parser import Parser
-from .parsers.think_parser import ThinkParser
-from .parsers.xml_parser import XMLParser
 from .rubrics.judge_rubric import JudgeRubric
 from .rubrics.rubric import Rubric
 from .rubrics.rubric_group import RubricGroup
@@ -52,7 +49,6 @@
 # Conditional import based on trl availability
 try:
     import trl  # type: ignore # noqa: F401
->>>>>>> 8fb97200
 
     from .trainers import (  # noqa: F401
         GRPOConfig,
@@ -117,22 +113,10 @@
     "MultiTurnEnv",
     "SingleTurnEnv",
     "ToolEnv",
-<<<<<<< HEAD
     "TextArenaEnv",
-    "SmolaToolEnv",
     "SotopiaEnv",
-    "ModifiedSotopiaEnv",
-    "GRPOTrainer",
-    "GRPOConfig",
-    "VLLMClient",
-    "get_model",
-    "get_tokenizer",
-    "get_model_and_tokenizer",
-    "grpo_defaults",
-    "lora_defaults",
-=======
+    "ModifiedSotopiaEnv"
     "EnvGroup",
->>>>>>> 8fb97200
     "extract_boxed_answer",
     "extract_hash_answer",
     "load_example_dataset",
